--- conflicted
+++ resolved
@@ -132,13 +132,8 @@
     "typescript": "~4.7.4",
     "validator": "~13.7.0",
     "vite": "~2.9.12",
-<<<<<<< HEAD
-    "vitepress": "1.0.0-alpha.2",
-    "vitest": "~0.15.1"
-=======
-    "vitepress": "~0.22.4",
+    "vitepress": "1.0.0-alpha.4",
     "vitest": "~0.15.2"
->>>>>>> 6e06418f
   },
   "packageManager": "pnpm@7.3.0",
   "engines": {
