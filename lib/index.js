/*

   this index.js file is used for including the faker library as a CommonJS module, instead of a bundle

   you can include the faker library into your existing node.js application by requiring the entire /faker directory

    var faker = require(./faker);
    var randomName = faker.name.findName();

   you can also simply include the "faker.js" file which is the auto-generated bundled version of the faker library

    var faker = require(./customAppPath/faker);
    var randomName = faker.name.findName();


  if you plan on modifying the faker library you should be performing your changes in the /lib/ directory

*/

/**
 *
 * @namespace faker
 */
function Faker (opts) {

  var self = this;

  opts = opts || {};

  // assign options
  var locales = self.locales || opts.locales || {};
  var locale = self.locale || opts.locale || "en";
  var localeFallback = self.localeFallback || opts.localeFallback || "en";

  self.locales = locales;
  self.locale = locale;
  self.localeFallback = localeFallback;

  self.definitions = {};

  var Fake = require('./fake');
  self.fake = new Fake(self).fake;

  var Unique = require('./unique');
  self.unique = new Unique(self).unique;

  var Random = require('./random');
  self.random = new Random(self);

  var Helpers = require('./helpers');
  self.helpers = new Helpers(self);

  var Name = require('./name');
  self.name = new Name(self);

  var Address = require('./address');
  self.address = new Address(self);

  var Animal = require('./animal');
  self.animal = new Animal(self);

  var Company = require('./company');
  self.company = new Company(self);

  var Finance = require('./finance');
  self.finance = new Finance(self);

  var Image = require('./image');
  self.image = new Image(self);

  var Lorem = require('./lorem');
  self.lorem = new Lorem(self);

  var Hacker = require('./hacker');
  self.hacker = new Hacker(self);

  var Internet = require('./internet');
  self.internet = new Internet(self);

  var Database = require('./database');
  self.database = new Database(self);

  var Phone = require('./phone_number');
  self.phone = new Phone(self);

  var _Date = require('./date');
  self.date = new _Date(self);

  var _Time = require('./time');
  self.time = new _Time(self);

  var Commerce = require('./commerce');
  self.commerce = new Commerce(self);

  var System = require('./system');
  self.system = new System(self);

  var Git = require('./git');
  self.git = new Git(self);

  var Vehicle = require('./vehicle');
  self.vehicle = new Vehicle(self);

  var Music = require('./music');
  self.music = new Music(self);

  var _definitions = {
    "name": ["first_name", "last_name", "prefix", "suffix", "gender", "title", "male_prefix", "female_prefix", "male_first_name", "female_first_name", "male_middle_name", "female_middle_name", "male_last_name", "female_last_name"],
<<<<<<< HEAD
    "address": ["city_name", "city_prefix", "city_suffix", "street_suffix", "county", "country", "country_code", "country_code_alpha_3", "state", "state_abbr", "street_prefix", "postcode", "postcode_by_state", "direction", "direction_abbr", "time_zone"],
=======
    "address": ["city_prefix", "city_suffix", "street_suffix", "county", "country", "country_code", "country_code_alpha_3", "state", "state_abbr", "street_prefix", "postcode", "postcode_by_state", "direction", "direction_abbr", "time_zone"],
    "animal": ["dog"],
>>>>>>> 58550cd1
    "company": ["adjective", "noun", "descriptor", "bs_adjective", "bs_noun", "bs_verb", "suffix"],
    "lorem": ["words"],
    "hacker": ["abbreviation", "adjective", "noun", "verb", "ingverb", "phrase"],
    "phone_number": ["formats"],
    "finance": ["account_type", "transaction_type", "currency", "iban", "credit_card"],
    "internet": ["avatar_uri", "domain_suffix", "free_email", "example_email", "password"],
    "commerce": ["color", "department", "product_name", "price", "categories", "product_description"],
    "database": ["collation", "column", "engine", "type"],
    "system": ["mimeTypes", "directoryPaths"],
    "date": ["month", "weekday"],
    "vehicle": ["vehicle", "manufacturer", "model", "type", "fuel", "vin", "color"],
    "music": ["genre"],
    "title": "",
    "separator": ""
  };

  // Create a Getter for all definitions.foo.bar properties
  Object.keys(_definitions).forEach(function(d){
    if (typeof self.definitions[d] === "undefined") {
      self.definitions[d] = {};
    }

    if (typeof _definitions[d] === "string") {
        self.definitions[d] = _definitions[d];
      return;
    }

    _definitions[d].forEach(function(p){
      Object.defineProperty(self.definitions[d], p, {
        get: function () {
          if (typeof self.locales[self.locale][d] === "undefined" || typeof self.locales[self.locale][d][p] === "undefined") {
            // certain localization sets contain less data then others.
            // in the case of a missing definition, use the default localeFallback to substitute the missing set data
            // throw new Error('unknown property ' + d + p)
            return self.locales[localeFallback][d][p];
          } else {
            // return localized data
            return self.locales[self.locale][d][p];
          }
        }
      });
    });
  });

};

Faker.prototype.setLocale = function (locale) {
  this.locale = locale;
}

Faker.prototype.seed = function(value) {
  var Random = require('./random');
  this.seedValue = value;
  this.random = new Random(this, this.seedValue);
}
module['exports'] = Faker;<|MERGE_RESOLUTION|>--- conflicted
+++ resolved
@@ -106,12 +106,8 @@
 
   var _definitions = {
     "name": ["first_name", "last_name", "prefix", "suffix", "gender", "title", "male_prefix", "female_prefix", "male_first_name", "female_first_name", "male_middle_name", "female_middle_name", "male_last_name", "female_last_name"],
-<<<<<<< HEAD
     "address": ["city_name", "city_prefix", "city_suffix", "street_suffix", "county", "country", "country_code", "country_code_alpha_3", "state", "state_abbr", "street_prefix", "postcode", "postcode_by_state", "direction", "direction_abbr", "time_zone"],
-=======
-    "address": ["city_prefix", "city_suffix", "street_suffix", "county", "country", "country_code", "country_code_alpha_3", "state", "state_abbr", "street_prefix", "postcode", "postcode_by_state", "direction", "direction_abbr", "time_zone"],
     "animal": ["dog"],
->>>>>>> 58550cd1
     "company": ["adjective", "noun", "descriptor", "bs_adjective", "bs_noun", "bs_verb", "suffix"],
     "lorem": ["words"],
     "hacker": ["abbreviation", "adjective", "noun", "verb", "ingverb", "phrase"],
