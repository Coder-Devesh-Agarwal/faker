var faker = require('../index'),
f = faker.fake;

var company = {

    suffixes: function () {
<<<<<<< HEAD
        // Don't want the source array exposed to modification, so return a copy
        return faker.definitions.company.suffix.slice(0);
=======
        return faker.definitions.company.suffix;
>>>>>>> 14f867ca
    },

    companyName: function (format) {

      var formats = [
        '{{name.lastName}} {{company.companySuffix}}',
        '{{name.lastName}} - {{name.lastName}}',
        '{{name.lastName}}, {{name.lastName}} and {{name.lastName}}'
      ];

      if (typeof format !== "number") {
        format = faker.random.number(formats.length);
      }

      return f(formats[format]);
    },

    companySuffix: function () {
        return faker.random.array_element(faker.company.suffixes());
    },

    catchPhrase: function () {
      return f('{{company.catchPhraseAdjective}} {{company.catchPhraseDescriptor}} {{company.catchPhraseNoun}}')
    },

    bs: function () {
      return f('{{company.bsAdjective}} {{company.bsBuzz}} {{company.bsNoun}}');
    },

    catchPhraseAdjective: function () {
        return faker.random.array_element(faker.definitions.company.adjective);
    },

    catchPhraseDescriptor: function () {
        return faker.random.array_element(faker.definitions.company.descriptor);
    },

    catchPhraseNoun: function () {
        return faker.random.array_element(faker.definitions.company.noun);
    },

    bsAdjective: function () {
        return faker.random.array_element(faker.definitions.company.bs_adjective);
    },

    bsBuzz: function () {
        return faker.random.array_element(faker.definitions.company.bs_verb);
    },

    bsNoun: function () {
        return faker.random.array_element(faker.definitions.company.bs_noun);
    }

};

module.exports = company;<|MERGE_RESOLUTION|>--- conflicted
+++ resolved
@@ -4,12 +4,8 @@
 var company = {
 
     suffixes: function () {
-<<<<<<< HEAD
-        // Don't want the source array exposed to modification, so return a copy
-        return faker.definitions.company.suffix.slice(0);
-=======
-        return faker.definitions.company.suffix;
->>>>>>> 14f867ca
+      // Don't want the source array exposed to modification, so return a copy
+      return faker.definitions.company.suffix.slice(0);
     },
 
     companyName: function (format) {
