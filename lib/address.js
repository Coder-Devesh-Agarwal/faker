--- conflicted
+++ resolved
@@ -1,4 +1,3 @@
-<<<<<<< HEAD
 /**
  *
  * @namespace faker.address
@@ -52,163 +51,6 @@
 
     if (typeof format !== "number") {
       format = faker.random.number(formats.length - 1);
-=======
-var Helpers = require('./helpers');
-var faker = require('../index');
-
-var address = {
-    zipCode: function () {
-        return Helpers.replaceSymbolWithNumber(faker.random.array_element(["#####", '#####-####']));
-    },
-
-    city: function () {
-        var result;
-        switch (faker.random.number(3)) {
-        case 0:
-            result = faker.address.cityPrefix() + " " + faker.name.firstName() + faker.address.citySuffix();
-            break;
-        case 1:
-            result = faker.address.cityPrefix() + " " + faker.name.firstName();
-            break;
-        case 2:
-            result = faker.name.firstName() + faker.address.citySuffix();
-            break;
-        case 3:
-            result = faker.name.lastName() + faker.address.citySuffix();
-            break;
-        }
-        return result;
-    },
-
-    cityPrefix: function () {
-      return faker.random.array_element(faker.definitions.address.city_prefix);
-    },
-
-    citySuffix: function () {
-      return faker.random.array_element(faker.definitions.address.city_suffix);
-    },
-
-    streetName: function () {
-        var result;
-        switch (faker.random.number(1)) {
-        case 0:
-            result = faker.name.lastName() + " " + faker.address.streetSuffix();
-            break;
-        case 1:
-            result = faker.name.firstName() + " " + faker.address.streetSuffix();
-            break;
-        }
-        return result;
-    },
-
-    //
-    // TODO: change all these methods that accept a boolean to instead accept an options hash.
-    //
-    streetAddress: function (useFullAddress) {
-        if (useFullAddress === undefined) { useFullAddress = false; }
-        var address = "";
-        switch (faker.random.number(2)) {
-        case 0:
-            address = Helpers.replaceSymbolWithNumber("#####") + " " + faker.address.streetName();
-            break;
-        case 1:
-            address = Helpers.replaceSymbolWithNumber("####") +  " " + faker.address.streetName();
-            break;
-        case 2:
-            address = Helpers.replaceSymbolWithNumber("###") + " " + faker.address.streetName();
-            break;
-        }
-        return useFullAddress ? (address + " " + faker.address.secondaryAddress()) : address;
-    },
-
-    streetSuffix: function () {
-        return faker.random.array_element(faker.definitions.address.street_suffix);
-    },
-
-    secondaryAddress: function () {
-        return Helpers.replaceSymbolWithNumber(faker.random.array_element(
-            [
-                'Apt. ###',
-                'Suite ###'
-            ]
-        ));
-    },
-
-    county: function () {
-      return faker.random.array_element(faker.definitions.address.county);
-    },
-
-    country: function () {
-      return faker.random.array_element(faker.definitions.address.country);
-    },
-
-    state: function (useAbbr) {
-        return faker.random.array_element(faker.definitions.address.state);
-    },
-
-    stateAbbr: function () {
-        return faker.random.array_element(faker.definitions.address.state_abbr);
-    },
-
-    latitude: function () {
-        return (faker.random.number(180 * 10000) / 10000.0 - 90.0).toFixed(4);
-    },
-
-    longitude: function () {
-        return (faker.random.number(360 * 10000) / 10000.0 - 180.0).toFixed(4);
-    },
-
-    nearbyGPSCoordinate: function(coordinate, radius, isMetric) {
-        function randomFloat(min, max) {
-            return Math.random() * (max-min) + min;
-        }
-        function degreesToRadians(degrees) {
-            return degrees * (Math.PI/180.0);
-        }
-        function radiansToDegrees(radians) {
-            return radians * (180.0/Math.PI);
-        }
-        function kilometersToMiles(miles) {
-            return miles * 0.621371;
-        }
-        function coordinateWithOffset(coordinate, bearing, distance, isMetric) {
-            var R = 6378.137; // Radius of the Earth (http://nssdc.gsfc.nasa.gov/planetary/factsheet/earthfact.html)
-            var d = isMetric ? distance : kilometersToMiles(distance); // Distance in km
-
-            var lat1 = degreesToRadians(coordinate[0]); //Current lat point converted to radians
-            var lon1 = degreesToRadians(coordinate[1]); //Current long point converted to radians
-
-            var lat2 = Math.asin(Math.sin(lat1) * Math.cos(d/R) +
-                Math.cos(lat1) * Math.sin(d/R) * Math.cos(bearing));
-
-            var lon2 = lon1 + Math.atan2(
-                Math.sin(bearing) * Math.sin(d/R) * Math.cos(lat1),
-                Math.cos(d/R) - Math.sin(lat1) * Math.sin(lat2));
-
-            // Keep longitude in range [-180, 180]
-            if (lon2 > degreesToRadians(180)) {
-                lon2 = lon2 - degreesToRadians(360);
-            } else if (lon2 < degreesToRadians(-180)) {
-                lon2 = lon2 + degreesToRadians(360);
-            }
-
-            return [radiansToDegrees(lat2), radiansToDegrees(lon2)];
-        }
-
-        // If there is no coordinate, the best we can do is return a random GPS coordinate.
-        if (coordinate === undefined) {
-            return [this.latitude(), this.longitude()]
-        }
-        radius = radius || 10.0;
-        isMetric = isMetric || false;
-
-        // TODO: implement either a gaussian/uniform distribution of points in cicular region.
-        // Possibly include param to function that allows user to choose between distributions.
-
-        // This approach will likely result in a higher density of points near the center.
-        var randomCoord = coordinateWithOffset(coordinate, degreesToRadians(Math.random() * 360.0), radius, isMetric);
-        return [randomCoord[0].toFixed(4), randomCoord[1].toFixed(4)];
->>>>>>> 58936caa
     }
 
     return f(formats[format]);
@@ -447,6 +289,58 @@
     "sampleResults": ["Northwest", "Southeast", "SW", "NE"]
   };
 
+  this.nearbyGPSCoordinate = function(coordinate, radius, isMetric) {
+        function randomFloat(min, max) {
+            return Math.random() * (max-min) + min;
+        }
+        function degreesToRadians(degrees) {
+            return degrees * (Math.PI/180.0);
+        }
+        function radiansToDegrees(radians) {
+            return radians * (180.0/Math.PI);
+        }
+        function kilometersToMiles(miles) {
+            return miles * 0.621371;
+        }
+        function coordinateWithOffset(coordinate, bearing, distance, isMetric) {
+            var R = 6378.137; // Radius of the Earth (http://nssdc.gsfc.nasa.gov/planetary/factsheet/earthfact.html)
+            var d = isMetric ? distance : kilometersToMiles(distance); // Distance in km
+
+            var lat1 = degreesToRadians(coordinate[0]); //Current lat point converted to radians
+            var lon1 = degreesToRadians(coordinate[1]); //Current long point converted to radians
+
+            var lat2 = Math.asin(Math.sin(lat1) * Math.cos(d/R) +
+                Math.cos(lat1) * Math.sin(d/R) * Math.cos(bearing));
+
+            var lon2 = lon1 + Math.atan2(
+                Math.sin(bearing) * Math.sin(d/R) * Math.cos(lat1),
+                Math.cos(d/R) - Math.sin(lat1) * Math.sin(lat2));
+
+            // Keep longitude in range [-180, 180]
+            if (lon2 > degreesToRadians(180)) {
+                lon2 = lon2 - degreesToRadians(360);
+            } else if (lon2 < degreesToRadians(-180)) {
+                lon2 = lon2 + degreesToRadians(360);
+            }
+
+            return [radiansToDegrees(lat2), radiansToDegrees(lon2)];
+        }
+
+        // If there is no coordinate, the best we can do is return a random GPS coordinate.
+        if (coordinate === undefined) {
+            return [this.latitude(), this.longitude()]
+        }
+        radius = radius || 10.0;
+        isMetric = isMetric || false;
+
+        // TODO: implement either a gaussian/uniform distribution of points in cicular region.
+        // Possibly include param to function that allows user to choose between distributions.
+
+        // This approach will likely result in a higher density of points near the center.
+        var randomCoord = coordinateWithOffset(coordinate, degreesToRadians(Math.random() * 360.0), radius, isMetric);
+        return [randomCoord[0].toFixed(4), randomCoord[1].toFixed(4)];
+    }
+
   return this;
 }
 
